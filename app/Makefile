#*******************************************************************************
#   Ledger App
#   (c) 2018-2021 Zondax GmbH
#   (c) 2017 Ledger
#
#  Licensed under the Apache License, Version 2.0 (the "License");
#  you may not use this file except in compliance with the License.
#  You may obtain a copy of the License at
#
#      http://www.apache.org/licenses/LICENSE-2.0
#
#  Unless required by applicable law or agreed to in writing, software
#  distributed under the License is distributed on an "AS IS" BASIS,
#  WITHOUT WARRANTIES OR CONDITIONS OF ANY KIND, either express or implied.
#  See the License for the specific language governing permissions and
#  limitations under the License.
#*******************************************************************************

ifeq ($(BOLOS_SDK),)
$(error BOLOS_SDK is not set)
endif

MY_DIR := $(dir $(lastword $(MAKEFILE_LIST)))

all: bin/app.elf
	@echo "#!/usr/bin/env bash" > $(OUTPUT_INSTALLER)
	@echo "APPNAME=\"${APPNAME}\"" >> $(OUTPUT_INSTALLER)
	@echo "APPVERSION=\"${APPVERSION}\"" >> $(OUTPUT_INSTALLER)
	@echo "APPPATH=\""${APPPATH}"\"" >> $(OUTPUT_INSTALLER)
	@echo "LOAD_PARAMS=\"${COMMON_LOAD_PARAMS}\"" >> $(OUTPUT_INSTALLER)
	@echo "DELETE_PARAMS=\"${COMMON_DELETE_PARAMS}\"" >> $(OUTPUT_INSTALLER)
	@echo "APPHEX=\"" >> $(OUTPUT_INSTALLER)
	@cat $(CURDIR)/bin/app.hex >> $(OUTPUT_INSTALLER)
	@echo "\"" >> $(OUTPUT_INSTALLER)
	@cat $(CURDIR)/../deps/ledger-zxlib/scripts/template.sh >> $(OUTPUT_INSTALLER)
	@chmod +x $(OUTPUT_INSTALLER)
	@cp $(CURDIR)/bin/* $(CURDIR)/output
	@cp $(CURDIR)/output/app.elf ${OUTPUT_ELF}
	@rm $(CURDIR)/output/app.elf

include $(BOLOS_SDK)/Makefile.defines

#DEFINES += APP_SECRET_MODE_ENABLED

$(info ************ TARGET_NAME  = [$(TARGET_NAME)])

ifeq ($(APP_TESTING),1)
DEFINES += APP_TESTING
DEFINES += ZEMU_LOGGING
$(info ************ LOGGING ENABLED ************)
endif

ifndef COIN
COIN=ICP
endif

APPVERSION_M=2
APPVERSION_N=0
<<<<<<< HEAD
APPVERSION_P=0
=======
APPVERSION_P=3
>>>>>>> 6be0a53d

$(info COIN  = [$(COIN)])

ifeq ($(COIN),ICP)
# Main app configuration
DEFINES += APP_STANDARD
APPNAME = "InternetComputer"
APPPATH = "44'/223'"

else ifeq ($(COIN),ICP_INVALID)
else
define error_message


COIN value not supported: [$(COIN)]


endef
$(error "$(error_message)")
endif

APP_LOAD_PARAMS = --appFlags 0x200 --delete $(COMMON_LOAD_PARAMS) --path ${APPPATH} --path "44'/1'"

ifeq ($(TARGET_NAME),TARGET_NANOS)
APP_STACK_SIZE:=2500
ICONNAME:=$(CURDIR)/nanos_icon.gif
OUTPUT_ELF ?= $(CURDIR)/output/app_s.elf
OUTPUT_INSTALLER := $(CURDIR)/pkg/installer_s.sh
DEFINES += CBOR_PARSER_MAX_RECURSIONS=4
endif

ifeq ($(TARGET_NAME),TARGET_NANOX)
SCRIPT_LD:=$(CURDIR)/script_x.ld
ICONNAME:=$(CURDIR)/nanox_icon.gif
OUTPUT_ELF ?= $(CURDIR)/output/app_x.elf
OUTPUT_INSTALLER:= $(CURDIR)/pkg/installer_x.sh
DEFINES += CBOR_PARSER_MAX_RECURSIONS=16
endif

$(info TARGET_NAME  = [$(TARGET_NAME)])
$(info ICONNAME  = [$(ICONNAME)])

ifndef ICONNAME
$(error ICONNAME is not set)
endif

############
# Platform

DEFINES       += UNUSED\(x\)=\(void\)x
DEFINES       += PRINTF\(...\)=

APPVERSION=$(APPVERSION_M).$(APPVERSION_N).$(APPVERSION_P)
DEFINES       += APPVERSION=\"$(APPVERSION)\"

DEFINES       += OS_IO_SEPROXYHAL
DEFINES       += HAVE_BAGL HAVE_SPRINTF
DEFINES       += HAVE_IO_USB HAVE_L4_USBLIB IO_USB_MAX_ENDPOINTS=7 IO_HID_EP_LENGTH=64 HAVE_USB_APDU

DEFINES       += LEDGER_MAJOR_VERSION=$(APPVERSION_M) LEDGER_MINOR_VERSION=$(APPVERSION_N) LEDGER_PATCH_VERSION=$(APPVERSION_P)

DEFINES       += USB_SEGMENT_SIZE=64
DEFINES       += HAVE_BOLOS_APP_STACK_CANARY

DEFINES       += HAVE_WEBUSB WEBUSB_URL_SIZE_B=0 WEBUSB_URL=""

ifeq ($(TARGET_NAME),TARGET_NANOX)
DEFINES       += IO_SEPROXYHAL_BUFFER_SIZE_B=300

DEFINES       += HAVE_GLO096
DEFINES       += HAVE_BAGL BAGL_WIDTH=128 BAGL_HEIGHT=64
DEFINES       += HAVE_BAGL_ELLIPSIS # long label truncation feature
DEFINES       += HAVE_BAGL_FONT_OPEN_SANS_REGULAR_11PX
DEFINES       += HAVE_BAGL_FONT_OPEN_SANS_EXTRABOLD_11PX
DEFINES       += HAVE_BAGL_FONT_OPEN_SANS_LIGHT_16PX

DEFINES       += HAVE_UX_FLOW

DEFINES       += HAVE_BLE
DEFINES       += HAVE_BLE_APDU BLE_COMMAND_TIMEOUT_MS=2000

SDK_SOURCE_PATH  += lib_blewbxx lib_blewbxx_impl
else
# Assume Nano S
DEFINES       += IO_SEPROXYHAL_BUFFER_SIZE_B=128
endif

# X specific

# App specific

#Feature temporarily disabled
DEFINES   += LEDGER_SPECIFIC

# Compiler, assembler, and linker

ifneq ($(BOLOS_ENV),)
$(info BOLOS_ENV is $(BOLOS_ENV))
CLANGPATH := /usr/bin/
GCCPATH := /usr/bin/
else
$(info BOLOS_ENV is not set: falling back to CLANGPATH and GCCPATH)
endif

ifeq ($(CLANGPATH),)
$(info CLANGPATH is not set: clang will be used from PATH)
endif

ifeq ($(GCCPATH),)
$(info GCCPATH is not set: arm-none-eabi-* will be used from PATH)
endif

#########################

CC := $(CLANGPATH)clang
CFLAGS += -O3 -Os -Wno-unknown-pragmas -Wvla  -Wno-implicit-fallthrough

AS := $(GCCPATH)arm-none-eabi-gcc
AFLAGS +=

LD       := $(GCCPATH)arm-none-eabi-gcc
LDFLAGS  += -O3 -Os
LDLIBS   += -lm -lgcc -lc
#LDLIBS   += -Lrust/target/thumbv6m-none-eabi/release -lrslib

##########################
GLYPH_SRC_DIR = glyphs
INCLUDES_PATH += $(MY_DIR)/glyphs
include $(BOLOS_SDK)/Makefile.glyphs

APP_SOURCE_PATH += $(MY_DIR)/../deps/picohash/
APP_SOURCE_PATH += $(MY_DIR)/src
APP_SOURCE_PATH += $(MY_DIR)/glyphs
APP_SOURCE_PATH += $(MY_DIR)/../deps/ledger-zxlib/include
APP_SOURCE_PATH += $(MY_DIR)/../deps/ledger-zxlib/src
APP_SOURCE_PATH += $(MY_DIR)/../deps/ledger-zxlib/app/common

SDK_SOURCE_PATH += lib_stusb lib_stusb_impl
SDK_SOURCE_PATH  += lib_ux

# NanoX SDK does not allow += in APP_SOURCE_PATH or INCLUDES_PATH
CFLAGS += -I$(MY_DIR)/../deps/tinycbor/src
APP_SOURCE_PATH += $(MY_DIR)/../deps/tinycbor-ledger

CFLAGS += -I$(MY_DIR)/../deps/nanopb/
APP_SOURCE_PATH += $(MY_DIR)/../deps/nanopb_tiny/

.PHONY: rust
rust:
	@echo "No rust code"
#	cd rust && CARGO_HOME="$(CURDIR)/rust/.cargo" cargo build --target thumbv6m-none-eabi --release

# Before linking, we need to be sure rust lib is there
bin/app.elf: rust

.PHONY: rust_clean
rust_clean:
	@echo "No rust code"
#	cd rust && CARGO_HOME="$(CURDIR)/rust/.cargo" cargo clean

clean: rust_clean

# load, delete and listvariants are provided to comply with Ledger requirements
.PHONY: load
load:
	python -m ledgerblue.loadApp $(APP_LOAD_PARAMS)

.PHONY: delete
delete:
	python -m ledgerblue.deleteApp $(COMMON_DELETE_PARAMS)

# Import generic rules from the SDK
include $(BOLOS_SDK)/Makefile.rules

#add dependency on custom makefile filename
dep/%.d: %.c Makefile

.PHONY: listvariants
listvariants:
	@echo VARIANTS COIN ICP<|MERGE_RESOLUTION|>--- conflicted
+++ resolved
@@ -56,11 +56,7 @@
 
 APPVERSION_M=2
 APPVERSION_N=0
-<<<<<<< HEAD
 APPVERSION_P=0
-=======
-APPVERSION_P=3
->>>>>>> 6be0a53d
 
 $(info COIN  = [$(COIN)])
 
