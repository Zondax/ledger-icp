--- conflicted
+++ resolved
@@ -114,7 +114,6 @@
 
     if (endOfInput)
       break;
-<<<<<<< HEAD
 
     input += CHARS_PER_CHUNK;
     output += CHARS_PER_CHUNK + (skipDash ? 0 : 1);
@@ -309,10 +308,11 @@
   const uint8_t OTHER_BLOCKS = 8;
   // Add boundary check before inserting spaces
   if (subaccountTextLen < FIRST_BLOCK) {
-      return parser_unexpected_error;
-  }
-
-  for (uint8_t i = 0, pos = FIRST_BLOCK; i < 3 && pos < subaccountTextLen; i++) {
+    return parser_unexpected_error;
+  }
+
+  for (uint8_t i = 0, pos = FIRST_BLOCK; i < 3 && pos < subaccountTextLen;
+       i++) {
     err = inplace_insert_char(text_ptr, sizeof(text), pos, ' ');
     if (err != zxerr_ok) {
       return parser_unexpected_error;
@@ -325,196 +325,6 @@
   // [principal (<=64 chars) | crc32 (8 chars) | subaccount (<=71 chars) + 1
   // ('.')]
   if (finalStrLen > 144) {
-=======
-
-    input += CHARS_PER_CHUNK;
-    output += CHARS_PER_CHUNK + (skipDash ? 0 : 1);
-  }
-
-  return parser_ok;
-}
-
-parser_error_t
-page_hexstring_with_delimiters(const uint8_t *input, const uint64_t inputLen,
-                               char *output, const uint16_t outputLen,
-                               const uint8_t pageIdx, uint8_t *pageCount) {
-  const uint8_t CHARS_PER_CHUNK = 8;
-  const uint8_t CHARS_PER_PAGE = 16 * LINES_PER_PAGE;
-  const uint8_t CHUNKS_PER_PAGE = 2 * LINES_PER_PAGE;
-
-  if (outputLen < 35) {
-    return parser_unexpected_buffer_end;
-  }
-
-  char tmpBuf[100] = {0};
-  uint16_t tmpBufLen = sizeof(tmpBuf);
-  const uint16_t inputStrLen =
-      2 * (uint16_t)inputLen;        // 2 chars per byte without null terminator
-  if (tmpBufLen < inputStrLen + 1) { // with null terminator
-    return parser_unexpected_buffer_end;
-  }
-  if (inputLen > UINT16_MAX) {
-    return parser_unexpected_value;
-  }
-  array_to_hexstr(tmpBuf, tmpBufLen, input, (uint16_t)inputLen);
-
-  *pageCount = (uint8_t)(inputStrLen / CHARS_PER_PAGE) +
-               ((inputStrLen % CHARS_PER_PAGE) ? 1 : 0);
-  if (pageIdx >= *pageCount) {
-    return parser_display_idx_out_of_range;
-  }
-
-  uint16_t tmpBufIdx = pageIdx * CHARS_PER_PAGE;
-  for (uint8_t idx = 0; idx < CHUNKS_PER_PAGE;
-       idx++, tmpBufIdx += CHARS_PER_CHUNK) {
-    if (idx % 2 == 0 && idx != 0) {
-      snprintf(output, 2, "%c", SEPARATOR);
-      output += 1;
-    }
-
-    const uint16_t remainingChars =
-        inputStrLen - (pageIdx * CHARS_PER_PAGE) - (idx * CHARS_PER_CHUNK);
-    const bool endOfInput = remainingChars <= 8; // without null terminator
-    const bool skipSpace = (idx % 2 == 1);
-
-    if (skipSpace || endOfInput) {
-      snprintf(output, CHARS_PER_CHUNK + 1, "%.*s", CHARS_PER_CHUNK,
-               &tmpBuf[tmpBufIdx]);
-    } else {
-      snprintf(output, CHARS_PER_CHUNK + 2, "%.*s ", CHARS_PER_CHUNK,
-               &tmpBuf[tmpBufIdx]);
-    }
-
-    if (endOfInput)
-      break;
-
-    output += CHARS_PER_CHUNK + (skipSpace ? 0 : 1);
-  }
-
-  return parser_ok;
-}
-
-parser_error_t page_principal_with_subaccount(
-    const uint8_t *sender, uint16_t senderLen, const uint8_t *fromSubaccount,
-    uint16_t fromSubaccountLen, char *outVal, uint16_t outValLen,
-    uint8_t pageIdx, uint8_t *pageCount) {
-
-  if (sender == NULL || senderLen > DFINITY_PRINCIPAL_LEN ||
-      (fromSubaccount != NULL && fromSubaccountLen != DFINITY_SUBACCOUNT_LEN)) {
-    return parser_unexpected_error;
-  }
-
-  uint8_t initialSubaccZerosLen = DFINITY_SUBACCOUNT_LEN;
-  if (fromSubaccount != NULL) {
-    // we checked that length is exactly DFINITY_SUBACCOUNT_LEN right above
-    for (uint8_t i = 0; i < DFINITY_SUBACCOUNT_LEN; i++) {
-      if (*(fromSubaccount + i)) {
-        initialSubaccZerosLen = i;
-        break; // find the first non zero byte
-      }
-    }
-  }
-
-  if (fromSubaccount == NULL ||
-      initialSubaccZerosLen ==
-          fromSubaccountLen) { // this is both not having subaccount or empty
-                               // subaccount
-    return print_principal(sender, senderLen, outVal, outValLen, pageIdx,
-                           pageCount);
-  }
-
-  const uint8_t *subaccTrim = fromSubaccount + initialSubaccZerosLen;
-  const uint16_t subaccTrimLen = fromSubaccountLen - initialSubaccZerosLen;
-
-  // from here assume that we have subaccount with certain length
-  char text[150] = {0}; // total text will be at max 144 chars
-  char *text_ptr = text;
-
-  // print principal
-  uint16_t principalLen = sizeof(text);
-  zxerr_t err = zxerr_unknown;
-  err = crypto_principalToTextual(sender, senderLen, text_ptr, &principalLen);
-  // maximum length without separators is 53
-  if (err != zxerr_ok || principalLen > 53) {
-    return parser_unexpected_error;
-  }
-  // every 5 chars there's a separator, and last block has no separator after it
-  const uint8_t principalTextLen =
-      (uint8_t)(principalLen + principalLen / 5 - (principalLen % 5 ? 0 : 1));
-  for (uint8_t i = 5; i < principalTextLen; i += 6) {
-    // two blocks separated with dash, 3rd with SEPARATOR
-    if ((i + 1) % 18 == 0)
-      err = inplace_insert_char(text_ptr, sizeof(text), i,
-                                SEPARATOR); // line break
-    else
-      err = inplace_insert_char(text_ptr, sizeof(text), i, '-');
-    if (err != zxerr_ok) {
-      return parser_unexpected_error;
-    }
-  }
-  // we are sure it's going to be up to 63 (53 + 10)
-  principalLen = (uint16_t)strnlen(text, sizeof(text));
-  if (principalLen > 63) {
-    return parser_unexpected_value;
-  }
-  *(text_ptr + principalLen) = '-';
-  text_ptr += principalLen + 1;
-
-  // calculate crc32 checksum
-  uint8_t crc_array[4] = {0};
-  char crc_text[10] = {0};
-  uint8_t tmpArray[DFINITY_PRINCIPAL_LEN + DFINITY_SUBACCOUNT_LEN + 1] = {0};
-  MEMCPY(tmpArray, sender, senderLen);
-  // crc is computed with full subaccount with all zeros at the beginning
-  MEMCPY(tmpArray + senderLen, fromSubaccount, fromSubaccountLen);
-  uint32_t crc = 0;
-  crc32_small(tmpArray, senderLen + fromSubaccountLen, &crc);
-  crc_array[0] = (uint8_t)((crc & 0xFF000000) >> 24);
-  crc_array[1] = (uint8_t)((crc & 0x00FF0000) >> 16);
-  crc_array[2] = (uint8_t)((crc & 0x0000FF00) >> 8);
-  crc_array[3] = (uint8_t)((crc & 0x000000FF) >> 0);
-  uint8_t crcLen =
-      (uint8_t)base32_encode(crc_array, 4, crc_text, sizeof(crc_text));
-  if (crcLen == 0) {
-    return parser_unexpected_error;
-  }
-
-  // print checksum
-  MEMCPY(text_ptr, crc_text, crcLen);
-  *(text_ptr + crcLen) = SEPARATOR;
-  text_ptr += crcLen + 1;
-#if !defined(TARGET_STAX) &&                                                   \
-    !defined(TARGET_FLEX) // needed if crc32 length is < 7
-  for (uint8_t i = crcLen; i < 7; i++) {
-    *text_ptr = ' ';
-    text_ptr++;
-  }
-#endif
-  crcLen = 8; // also counting separator
-
-  // print subaccount
-  array_to_hexstr(text_ptr, (uint16_t)sizeof(text) - principalLen - crcLen,
-                  subaccTrim, subaccTrimLen);
-  const uint8_t subaccountTextLen =
-      2 * subaccTrimLen       // 1 hex byte ==> 2 chars
-      + subaccTrimLen / 4 - 1 // separator for every block except last one
-      + (subaccTrimLen % 4 ? 1 : 0);
-  // text_ptr is right at the start of subaccount
-  for (uint8_t i = 8; i < subaccountTextLen; i += 9) {
-    if ((i + 1) % 18 == 0)
-      err = inplace_insert_char(text_ptr, sizeof(text), i,
-                                SEPARATOR); // line break
-    else
-      err = inplace_insert_char(text_ptr, sizeof(text), i, ' ');
-    if (err != zxerr_ok) {
-      return parser_unexpected_error;
-    }
-  }
-
-  uint8_t finalStrLen = (uint8_t)strnlen(text, sizeof(text));
-  // [principal (<=64 chars) | crc32 (8 chars) | subaccount (<=71 chars)]
-  if (finalStrLen > 143) {
->>>>>>> c678fe93
     return parser_unexpected_error;
   }
 
@@ -524,19 +334,13 @@
   *pageCount =
       finalStrLen / CHARS_PER_PAGE + (finalStrLen % CHARS_PER_PAGE ? 1 : 0);
   const char *textToPrint = text + pageIdx * CHARS_PER_PAGE;
-<<<<<<< HEAD
-
-=======
->>>>>>> c678fe93
+
   // we don't want to print last separator for each page
   if (CHARS_PER_PAGE > outValLen) {
     return parser_unexpected_error;
   }
   snprintf(outVal, CHARS_PER_PAGE, "%.*s", CHARS_PER_PAGE - 1, textToPrint);
-<<<<<<< HEAD
-
-=======
->>>>>>> c678fe93
+
   return parser_ok;
 }
 
